--- conflicted
+++ resolved
@@ -6,16 +6,14 @@
 
 ## [Unreleased]
 
-<<<<<<< HEAD
 ### Added
 
 - `BaseJSONProtocol` and `BaseWebsocketTransport` classes for plain JSON over WebSockets and custom protocols.
-=======
+
 ### Other
 
 - `websockets` library updated to 11.0.3.
 - Use faster `orjson` library for JSON deserialization.
->>>>>>> 591c4a7c
 
 ## [0.2.0] - 2023-04-07
 
